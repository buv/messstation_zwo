services:
{% if hw_conf["DFLD_DNMS_AVAILABLE"]==1 %}
  dnms2mqtt:
    image: dfld_box
    restart: unless-stopped
    container_name: dnms2mqtt
    entrypoint: python /dfld/dnms2mqtt.py
    environment:
      - DFLD_STATION_ID=${DFLD_REGION}-${DFLD_STATION}
      - DEVICE=${DEVICE_DNMS}
      - DNMS_BAUDRATE=500000
      - MQTT_SERVER=${MQTT_SERVER}
      - MQTT_DATA_TOPIC=dfld/sensors/noise/spl
      - MQTT_META_TOPIC=dfld/metadata/sensors
      - READOUT_INTERVAL=0.0
      - LOG_LEVEL=INFO
    labels:
      - homepage.group=Infrastructure
      - homepage.name=dnms2influx
      - homepage.icon=/icons/microphone-voice-icon.svg
      - homepage.description=We get the noise
      - homepage.showStats=true
    networks:
      - network
    devices:
      - ${DEVICE_DNMS}
    # device_cgroup_rules:
    #   - 'c 166:* rmw'  # for /dev/ttyDNMS
    #   - 'c 188:* rmw'  # for /dev/ttyACM0
{% endif %}

{% if hw_conf["DFLD_LEGACY_AVAILABLE"]==1 %}
  dfld2mqtt:
    image: dfld_box
    restart: unless-stopped
    container_name: dfld2mqtt
    entrypoint: python /dfld/dfld2mqtt.py
    environment:
      - DFLD_STATION_ID=${DFLD_REGION}-${DFLD_STATION}
      - DEVICE=${DEVICE_DFLD}
      - DFLD_BAUDRATE=9600
      - MQTT_SERVER=${MQTT_SERVER}
      - MQTT_DATA_TOPIC=dfld/sensors/noise/spl
      - MQTT_META_TOPIC=dfld/metadata/sensors
      - READOUT_INTERVAL=0.0
      - LOG_LEVEL=INFO
    labels:
      - homepage.group=Infrastructure
      - homepage.name=dnms2mqtt
      - homepage.icon=https://www.dfld.de/Basics/images/Logo-DFLD.svg
      - homepage.description=Fancy legacy stuff
      - homepage.showStats=true
    networks:
      - network
    devices:
      - ${DEVICE_DFLD}
{% endif %}

{% if hw_conf["DNMS_I2C_AVAILABLE"]==1 %}
  dnmsiic2mqtt:
    image: dfld_box
    restart: unless-stopped
    container_name: dnmsiic2mqtt
    entrypoint: python /dfld/dnmsiic2mqtt.py
    environment:
      - DFLD_STATION_ID=${DFLD_REGION}-${DFLD_STATION}
      - DNMS_I2C_ADDRESS=0x55
      - MQTT_SERVER=${MQTT_SERVER}
      - MQTT_DATA_TOPIC=dfld/sensors/noise/spl
      - MQTT_META_TOPIC=dfld/metadata/sensors
      - READOUT_INTERVAL=1.0
      - RETRY_INTERVAL=10.0
      - LOG_LEVEL=INFO
    labels:
      - homepage.group=Infrastructure
      - homepage.name=dnmsiic2mqtt
      - homepage.icon=/icons/processor-icon.svg
      - homepage.description=We get the noise
      - homepage.showStats=true
    networks:
      - network
    devices:
      - ${DEVICE_I2C}
{% endif %}

{% if hw_conf["BME280_AVAILABLE"]==1 %}
  bme2mqtt:
    image: dfld_box
    restart: unless-stopped
    container_name: bme2mqtt
    entrypoint: python /dfld/bme2mqtt.py
    environment:
      - DFLD_STATION_ID=${DFLD_REGION}-${DFLD_STATION}
      - MQTT_SERVER=${MQTT_SERVER}
      - MQTT_DATA_TOPIC=dfld/sensors/air
      - MQTT_META_TOPIC=dfld/metadata/sensors
      - READOUT_INTERVAL=60
      - LOG_LEVEL=INFO
    labels:
      - homepage.group=Infrastructure
      - homepage.name=bme2mqtt
      - homepage.icon=/icons/thermometer-icon.svg
      - homepage.description=We get the noise
      - homepage.showStats=true
    networks:
      - network
    devices:
      - ${DEVICE_I2C}
{% endif %}

{% if dfld_legacy | length != 0 %}
  tsdb2ftp:
    image: dfld_box
    restart: unless-stopped
    container_name: tsdb2ftp
    entrypoint: python /dfld/tsdb2ftp.py
    environment:
      - INFLUXDB_USERNAME=${INFLUX_ADMIN_USERNAME}
      - INFLUXDB_PASSWORD=${INFLUX_ADMIN_PASSWORD}
      - INFLUXDB_DATABASE=${INFLUXDB_DATABASE}
      - INFLUXDB_SERVER=${INFLUXDB_SERVERNAME}:${INFLUXDB_SERVERPORT}
      - INFLUXDB_MEASUREMENT=spl
      - DFLD_REGION=${DFLD_REGION}
      - DFLD_STATION=${DFLD_STATION}
      - DFLD_CKSUM=${DFLD_CKSUM}
      - DFLD_LEGACY=${DFLD_LEGACY}
      - TZ=${TZ}
      - LOG_LEVEL=INFO
    labels:
      - homepage.group=Infrastructure
      - homepage.name=tsdb2ftp
      - homepage.icon=/icons/server-upload-icon.svg
      - homepage.description=Push the data home
      - homepage.showStats=true
    networks:
      - network

  mqtt2liveview:
    image: dfld_box
    restart: unless-stopped
    container_name: mqtt2liveview
    entrypoint: python /dfld/mqtt2liveview.py
    environment:
      - DFLD_REGION=${DFLD_REGION}
      - DFLD_STATION=${DFLD_STATION}
      - DFLD_CKSUM=${DFLD_CKSUM}
      - DFLD_LEGACY=${DFLD_LEGACY}
      - DFLD_LIVEVIEW=${DFLD_LIVEVIEW}
      - MQTT_SERVER=${MQTT_SERVER}
      - MQTT_TOPIC=dfld/sensors/noise/spl
      - TZ=${TZ}
      - LOG_LEVEL=INFO
    labels:
      - homepage.group=Infrastructure
      - homepage.name=mqtt2liveview
      - homepage.icon=/icons/server-upload-icon.svg
      - homepage.description=Push the data home
      - homepage.showStats=true
    networks:
      - network
{% endif %}

{% if osm_station_id is defined and osm_sensors is defined and osm_api_key is defined %}
  tsdb2osm:
    image: dfld_box
    restart: unless-stopped
    container_name: tsdb2osm
    entrypoint: python /dfld/tsdb2osm.py
    environment:
      - INFLUXDB_USERNAME=${INFLUX_ADMIN_USERNAME}
      - INFLUXDB_PASSWORD=${INFLUX_ADMIN_PASSWORD}
      - INFLUXDB_SERVER=${INFLUXDB_SERVERNAME}:${INFLUXDB_SERVERPORT}
      - OSM_STATION_ID=${OSM_STATION_ID}
      - OSM_SENSORS=${OSM_SENSORS}
      - OSM_API_KEY=${OSM_API_KEY}
{% if osm_interval is defined %}
      - OSM_INTERVAL=${OSM_INTERVAL}
{% endif %}
      - TZ=${TZ}
      - LOG_LEVEL=INFO
    labels:
      - homepage.group=Infrastructure
      - homepage.name=tsdb2osm
      - homepage.icon=/icons/server-upload-icon.svg
      - homepage.description=Push data to openSenseMap
      - homepage.showStats=true
    networks:
      - network
{% endif %}

{% if hw_conf["DNMS_I2C_AVAILABLE"]==0 and hw_conf["DFLD_LEGACY_AVAILABLE"]==0  and hw_conf["DFLD_DNMS_AVAILABLE"]==0 %}
  udp2mqtt:
    image: dfld_box
    restart: unless-stopped
    container_name: udp2mqtt
    entrypoint: python /dfld/udp2mqtt.py
    environment:
      - DFLD_STATION_ID=${DFLD_REGION}-${DFLD_STATION}
      - UDP_LISTEN_PORT=11883
      - MQTT_SERVER=${MQTT_SERVER}
      - MQTT_DATA_TOPIC=dfld/sensors/noise/spl
      - MQTT_META_TOPIC=dfld/metadata/sensors
      - READOUT_INTERVAL=0.0
      - LOG_LEVEL=INFO
    labels:
      - homepage.group=Infrastructure
      - homepage.name=udp2mqtt
      - homepage.icon=/icons/thermometer-icon.svg
      - homepage.description=We get the noise
      - homepage.showStats=true
    ports:
      - 11883:11883/udp
    networks:
      - network
{% endif %}

  system2mqtt:
    image: dfld_box
<<<<<<< HEAD
    restart: unless-stopped
=======
    restart: "no"
>>>>>>> 925c02f4
    container_name: system2mqtt
    entrypoint: python /dfld/system2mqtt.py
    environment:
      - DFLD_STATION_ID=${DFLD_REGION}-${DFLD_STATION}
      - MQTT_SERVER=${MQTT_SERVER}
<<<<<<< HEAD
      - MQTT_META_SYSTEM_TOPIC=dfld/metadata/system
      - MQTT_META_GEO_TOPIC=dfld/metadata/geo
=======
      - MQTT_META_TOPIC=dfld/metadata/system
>>>>>>> 925c02f4
      - STARTUP_DELAY=30
      - STATION_LAT=${STATION_LAT:-}
      - STATION_LON=${STATION_LON:-}
      - STATION_ALT=${STATION_ALT:-}
<<<<<<< HEAD
      - STATION_CITY=${STATION_CITY:-}
=======
>>>>>>> 925c02f4
      - LOG_LEVEL=INFO
    labels:
      - homepage.group=Infrastructure
      - homepage.name=system2mqtt
      - homepage.icon=/icons/processor-icon.svg
      - homepage.description=Publish system metadata once
      - homepage.showStats=true
    networks:
      - network

  mqtt2tsdb:
    image: dfld_box
    restart: unless-stopped
    container_name: mqtt2tsdb
    entrypoint: python /dfld/mqtt2tsdb.py
    environment:
      - INFLUXDB_USERNAME=${INFLUX_ADMIN_USERNAME}
      - INFLUXDB_PASSWORD=${INFLUX_ADMIN_PASSWORD}
      - INFLUXDB_DATABASE=${INFLUXDB_DATABASE}
      - INFLUXDB_SERVER=${INFLUXDB_SERVERNAME}:${INFLUXDB_SERVERPORT}
      - MQTT_SERVER=${MQTT_SERVER}
      - MQTT_TOPIC=dfld/sensors/#
      - TZ=${TZ}
      - LOG_LEVEL=INFO
    labels:
      - homepage.group=Infrastructure
      - homepage.name=mqtt2tsdb
      - homepage.icon=/icons/server-upload-icon.svg
      - homepage.description=Push the data home
      - homepage.showStats=true
    networks:
      - network

{% if mqtt_bridged_broker is defined and mqtt_bridged_broker | length > 0 and mqtt_bridged_rename is defined and mqtt_bridged_rename | length > 0 %}
  mqtt2mqtt:
    image: dfld_box
    restart: unless-stopped
    container_name: mqtt2mqtt
    entrypoint: python /dfld/mqtt2mqtt.py
    env_file:
      - ${DOCKER_EXTERNAL_ROOT}/ingress/dfld_user.env
    environment:
      - MQTT_SERVER=${MQTT_SERVER}
      - MQTT_BRIDGED_BROKER=${MQTT_BRIDGED_BROKER}
      - MQTT_BRIDGED_RENAME=${MQTT_BRIDGED_RENAME}
      - MQTT_BRIDGED_TLS=${MQTT_BRIDGED_TLS}
      - MQTT_CLIENT_ID=dfld-${DFLD_REGION}-${DFLD_STATION}
      - LOG_LEVEL=INFO
    volumes:
      - /etc/ssl/certs:/etc/ssl/certs:ro
      - ${DOCKER_EXTERNAL_ROOT}/mqtt-certs:/mqtt-certs:ro
    labels:
      - homepage.group=Infrastructure
      - homepage.name=mqtt2mqtt
      - homepage.icon=/icons/server-upload-icon.svg
      - homepage.description=Bridge to remote MQTT broker
      - homepage.showStats=true
    networks:
      - network
{% endif %}

{% if hw_conf["SSD1306_AVAILABLE"]==1 %}
  mqtt2display:
    image: dfld_box
    restart: unless-stopped
    container_name: mqtt2display
    entrypoint: python /dfld/mqtt2display.py
    environment:
      - MQTT_SERVER=${MQTT_SERVER}
      - MQTT_TOPIC=dfld/sensors/noise/spl/#
      - READOUT_INTERVAL=0.2
      - MQTT_READ_TIMEOUT=2.0
      - DISPLAY_TIMEOUT=2.0
      - PROCESS_EMPTY=1
      - I2C_BUS=1
      - SSD1306_I2C_ADDR=0x3C
      - SSD1306_WIDTH=128
      - SSD1306_HEIGHT=64
      - TZ=${TZ}
      - LOG_LEVEL=INFO
    labels:
      - homepage.group=Infrastructure
      - homepage.name=mqtt2display
      - homepage.icon=/icons/microphone-voice-icon.svg
      - homepage.description=Display noise data on SSD1306
      - homepage.showStats=true
    networks:
      - network
    devices:
      - ${DEVICE_I2C}
    privileged: true
{% endif %}

networks:
    network:
        name: dfld_network
        external: true<|MERGE_RESOLUTION|>--- conflicted
+++ resolved
@@ -200,6 +200,8 @@
       - MQTT_SERVER=${MQTT_SERVER}
       - MQTT_DATA_TOPIC=dfld/sensors/noise/spl
       - MQTT_META_TOPIC=dfld/metadata/sensors
+      - MQTT_DATA_TOPIC=dfld/sensors/noise/spl
+      - MQTT_META_TOPIC=dfld/metadata/sensors
       - READOUT_INTERVAL=0.0
       - LOG_LEVEL=INFO
     labels:
@@ -216,30 +218,19 @@
 
   system2mqtt:
     image: dfld_box
-<<<<<<< HEAD
-    restart: unless-stopped
-=======
-    restart: "no"
->>>>>>> 925c02f4
+    restart: unless-stopped
     container_name: system2mqtt
     entrypoint: python /dfld/system2mqtt.py
     environment:
       - DFLD_STATION_ID=${DFLD_REGION}-${DFLD_STATION}
       - MQTT_SERVER=${MQTT_SERVER}
-<<<<<<< HEAD
       - MQTT_META_SYSTEM_TOPIC=dfld/metadata/system
       - MQTT_META_GEO_TOPIC=dfld/metadata/geo
-=======
-      - MQTT_META_TOPIC=dfld/metadata/system
->>>>>>> 925c02f4
       - STARTUP_DELAY=30
       - STATION_LAT=${STATION_LAT:-}
       - STATION_LON=${STATION_LON:-}
       - STATION_ALT=${STATION_ALT:-}
-<<<<<<< HEAD
       - STATION_CITY=${STATION_CITY:-}
-=======
->>>>>>> 925c02f4
       - LOG_LEVEL=INFO
     labels:
       - homepage.group=Infrastructure
