--- conflicted
+++ resolved
@@ -1,4 +1,3 @@
-<<<<<<< HEAD
 #!/usr/bin/env ansible-playbook
 
 - name: Setup DFLD Messstation ZWO on Raspberry Pi
@@ -12,17 +11,12 @@
       vars:
         docker_users:
           - "{{ dfld_user }}"
-      when: ansible_facts.architecture == 'x86_64'
-    - role: geerlingguy.docker_arm
-      vars:
-        docker_users:
-          - "{{ dfld_user }}"
-      when: ansible_facts.architecture == 'aarch64'
     - role: configure-raspi
     - role: build-images
     - role: portainer
     - role: detect_hardware
     - role: deploy_infrastructure_stack
+    - role: configure-postgres
     - role: configure-grafana
     - role: deploy_ingress_stack
       when: ansible_facts.architecture == 'aarch64'
@@ -48,9 +42,10 @@
           - ''
           - 'DFLD Messstation ZWO is {{ (detect_hw_response.failed) | ternary("not", "") }} ready.'
           - ''
-          - 'You can access the portainer services at: https://{{ ansible_host }}:9443 / User: {{ portainer_user }} Password:{{ portainer_password }}'
-          - 'You can access the grafana services at: https://{{ ansible_host }}:3000 / User: {{ grafana_user }} Password:{{ grafana_password }}'
-          - 'You can access the influxdb services at: https://{{ ansible_host }}:8086 / User: {{ influxdb_user }} Password:{{ influxdb_password }}'
+          - 'You can access the portainer services at: https://{{ ansible_host }}:9443 / User: {{ portainer_username }} Password:{{ portainer_password }}'
+          - 'You can access the grafana services at: https://{{ ansible_host }}:3000 / User: {{ grafana_username }} Password:{{ grafana_password }}'
+          - 'You can access the influxdb services at: https://{{ ansible_host }}:8086 / User: {{ influxdb_username }} Password:{{ influxdb_password }}'
+          - 'You can access the postgres services at: https://{{ ansible_host }}:5432 / User: {{ postgres_username }} Password:{{ postgres_password }}'
           - ''
           - '{{ (detect_hw_response.failed) | ternary("You may look around. But nothing will be measured.", "Happy measuring!") }}'
           - ''
@@ -85,19 +80,4 @@
             msg: |
               Reboot is required.
               Your System will reboot now.
-            reboot_timeout: 120
-=======
----
-- hosts: all
-
-  tasks:
-    - import_tasks: tasks/configure-hardware.yml
-    - import_tasks: tasks/apt-init.yml
-    - import_tasks: tasks/install-docker.yml
-    - import_tasks: tasks/build-docker-images.yml
-    - import_tasks: tasks/detect-hardware.yml
-    - import_tasks: tasks/install-portainer.yml
-    - import_tasks: tasks/configure-portainer.yml
-    - import_tasks: tasks/configure-postgres.yml
-    - import_tasks: tasks/configure-grafana.yml
->>>>>>> c123bbea
+            reboot_timeout: 120